--- conflicted
+++ resolved
@@ -5,11 +5,7 @@
   </PropertyGroup>
   <ItemGroup>
     <PackageVersion Include="Acontplus.Barcode" Version="1.0.1" />
-<<<<<<< HEAD
-    <PackageVersion Include="Acontplus.Core" Version="1.1.10" />
-=======
     <PackageVersion Include="Acontplus.Core" Version="1.1.11" />
->>>>>>> 2a1babee
     <PackageVersion Include="Acontplus.Data" Version="1.0.1" />
     <PackageVersion Include="Acontplus.Utilities" Version="1.0.12" />
     <PackageVersion Include="Asp.Versioning.Mvc" Version="8.1.0" />
