﻿<Project Sdk="Microsoft.NET.Sdk">
	<PropertyGroup>
		<TargetFramework>net9.0</TargetFramework>
		<ImplicitUsings>enable</ImplicitUsings>
		<Nullable>enable</Nullable>
		<PackageId>Acontplus.Services</PackageId>
<<<<<<< HEAD
		<Version>1.0.10</Version>
=======
		<Version>1.0.11</Version>
>>>>>>> 2a1babee
		<Authors>Ivan Paz</Authors>
		<Company>Acontplus S.A.S.</Company>
		<Description>Lib to use common services config</Description>
		<PackageTags>uuthentication;claims;services;api;versioning;middlewares</PackageTags>
		<RepositoryUrl>https://github.com/Acontplus-S-A-S/acontplus-dotnet-libs</RepositoryUrl>
		<PackageLicenseExpression>MIT</PackageLicenseExpression>
		<PackageReadmeFile>README.md</PackageReadmeFile>
		<PackageIcon>icon.png</PackageIcon>
	</PropertyGroup>
	<ItemGroup>
		<None Remove="README.md" />
	</ItemGroup>
	<ItemGroup>
		<EmbeddedResource Include="Images\icon.png">
			<PackagePath>\</PackagePath>
			<Pack>True</Pack>
		</EmbeddedResource>
	</ItemGroup>
	<ItemGroup>
		<None Include="README.md" Pack="true" PackagePath="\" />
	</ItemGroup>
	<ItemGroup>
		<PackageReference Include="Acontplus.Core" />
		<PackageReference Include="Microsoft.AspNetCore.Authentication.JwtBearer" />
		<PackageReference Include="Microsoft.Extensions.DependencyInjection.Abstractions" />
		<PackageReference Include="Microsoft.IdentityModel.Tokens" />
		<PackageReference Include="System.IdentityModel.Tokens.Jwt" />
	</ItemGroup>
</Project><|MERGE_RESOLUTION|>--- conflicted
+++ resolved
@@ -4,11 +4,7 @@
 		<ImplicitUsings>enable</ImplicitUsings>
 		<Nullable>enable</Nullable>
 		<PackageId>Acontplus.Services</PackageId>
-<<<<<<< HEAD
-		<Version>1.0.10</Version>
-=======
 		<Version>1.0.11</Version>
->>>>>>> 2a1babee
 		<Authors>Ivan Paz</Authors>
 		<Company>Acontplus S.A.S.</Company>
 		<Description>Lib to use common services config</Description>
