﻿<Project Sdk="Microsoft.NET.Sdk">

  <PropertyGroup>
    <TargetFramework>net9.0</TargetFramework>
    <ImplicitUsings>enable</ImplicitUsings>
    <Nullable>enable</Nullable>
    <GeneratePackageOnBuild>true</GeneratePackageOnBuild>
    <PackageId>Acontplus.Notifications</PackageId>
<<<<<<< HEAD
    <Version>1.0.13</Version>
=======
    <Version>1.0.14</Version>
>>>>>>> 3c2498d8
    <Authors>Ivan Paz</Authors>
    <Company>Acontplus S.A.S.</Company>
    <Description>Lib to send notifications</Description>
    <PackageTags>notifications;mailkit;email;whatsapp;push</PackageTags>
    <RepositoryUrl>https://github.com/Acontplus-S-A-S/acontplus-dotnet-libs</RepositoryUrl>
    <PackageLicenseExpression>MIT</PackageLicenseExpression>
    <PackageReadmeFile>README.md</PackageReadmeFile>
    <PackageIcon>icon.png</PackageIcon>
  </PropertyGroup>

  <ItemGroup>
    <PackageReference Include="Acontplus.Utilities" />
    <PackageReference Include="AWSSDK.SimpleEmailV2" />
    <PackageReference Include="MailKit" />
    <PackageReference Include="Microsoft.Extensions.Configuration.Abstractions" />
    <PackageReference Include="Newtonsoft.Json" />
    <PackageReference Include="Polly" />
    <PackageReference Include="Scriban" />
  </ItemGroup>

  <ItemGroup>
    <None Remove="README.md" />
  </ItemGroup>

  <ItemGroup>
    <EmbeddedResource Include="Images\icon.png">
      <PackagePath>\</PackagePath>
      <Pack>True</Pack>
    </EmbeddedResource>
  </ItemGroup>
  <ItemGroup>
    <None Include="README.md" Pack="true" PackagePath="\" />
  </ItemGroup>
  
</Project><|MERGE_RESOLUTION|>--- conflicted
+++ resolved
@@ -6,11 +6,7 @@
     <Nullable>enable</Nullable>
     <GeneratePackageOnBuild>true</GeneratePackageOnBuild>
     <PackageId>Acontplus.Notifications</PackageId>
-<<<<<<< HEAD
-    <Version>1.0.13</Version>
-=======
     <Version>1.0.14</Version>
->>>>>>> 3c2498d8
     <Authors>Ivan Paz</Authors>
     <Company>Acontplus S.A.S.</Company>
     <Description>Lib to send notifications</Description>
