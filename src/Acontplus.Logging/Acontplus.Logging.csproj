--- conflicted
+++ resolved
@@ -6,11 +6,7 @@
     <Nullable>enable</Nullable>
     <GeneratePackageOnBuild>true</GeneratePackageOnBuild>
     <PackageId>Acontplus.Logging</PackageId>
-<<<<<<< HEAD
-    <Version>1.0.3</Version>
-=======
     <Version>1.0.4</Version>
->>>>>>> 7c3e12e9
     <Authors>Ivan Paz</Authors>
     <Company>Acontplus S.A.S.</Company>
     <Description>Library to trace logs with local, s3 and database</Description>
