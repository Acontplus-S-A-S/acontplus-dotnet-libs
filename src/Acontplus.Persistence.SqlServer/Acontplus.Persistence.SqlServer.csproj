--- conflicted
+++ resolved
@@ -4,11 +4,7 @@
     <ImplicitUsings>enable</ImplicitUsings>
     <Nullable>enable</Nullable>
     <PackageId>Acontplus.Persistence.SqlServer</PackageId>
-<<<<<<< HEAD
-    <Version>1.0.11</Version>
-=======
     <Version>1.0.12</Version>
->>>>>>> 7c3e12e9
     <Authors>Ivan Paz</Authors>
     <Company>Acontplus S.A.S.</Company>
     <Description>Library providing common persistence for data access, including ADO.NET and Entity Framework integration.</Description>
