﻿<Project Sdk="Microsoft.NET.Sdk">
  <PropertyGroup>
    <TargetFramework>net9.0</TargetFramework>
    <ImplicitUsings>enable</ImplicitUsings>
    <Nullable>disable</Nullable>
    <GeneratePackageOnBuild>true</GeneratePackageOnBuild>
    <PackageId>Acontplus.Reports</PackageId>
<<<<<<< HEAD
    <Version>1.0.13</Version>
=======
    <Version>1.0.14</Version>
>>>>>>> 2a1babee
    <Authors>Ivan Paz</Authors>
    <Company>Acontplus S.A.S.</Company>
    <Description>Acontplus.Reports.Application is a .NET library designed to simplify the generation of RDLC (Report Definition Language Client-side) reports. It includes features for creating, exporting, and managing reports using RDLC in your .NET applications.</Description>
    <PackageTags>reports, rdl, rdlc, reporting, .NET, RDLC-Reports, ReportViewer, Acontplus</PackageTags>
    <RepositoryUrl>https://github.com/Acontplus-S-A-S/acontplus-dotnet-libs</RepositoryUrl>
    <PackageLicenseExpression>MIT</PackageLicenseExpression>
    <PackageReadmeFile>README.md</PackageReadmeFile>
    <PackageIcon>icon.png</PackageIcon>
  </PropertyGroup>
  <ItemGroup>
    <None Remove="README.md" />
    <None Remove="Resources\NotFound.pdf" />
  </ItemGroup>
  <ItemGroup>
    <Content Include="README.md">
      <PackagePath>\</PackagePath>
      <Pack>true</Pack>
      <CopyToOutputDirectory>Always</CopyToOutputDirectory>
    </Content>
  </ItemGroup>
  <ItemGroup>
    <PackageReference Include="Acontplus.Barcode" />
    <PackageReference Include="Acontplus.Data" />
    <PackageReference Include="Acontplus.Utilities" />
    <PackageReference Include="Microsoft.Extensions.Configuration.Abstractions" />
    <PackageReference Include="ReportViewerCore.NETCore" />
  </ItemGroup>
  <ItemGroup>
    <Content Include="Resources\NotFound.pdf">
      <CopyToOutputDirectory>Always</CopyToOutputDirectory>
    </Content>
  </ItemGroup>
  <ItemGroup>
    <EmbeddedResource Include="Images\icon.png">
      <PackagePath>\</PackagePath>
      <Pack>True</Pack>
    </EmbeddedResource>
  </ItemGroup>
</Project><|MERGE_RESOLUTION|>--- conflicted
+++ resolved
@@ -5,11 +5,7 @@
     <Nullable>disable</Nullable>
     <GeneratePackageOnBuild>true</GeneratePackageOnBuild>
     <PackageId>Acontplus.Reports</PackageId>
-<<<<<<< HEAD
-    <Version>1.0.13</Version>
-=======
     <Version>1.0.14</Version>
->>>>>>> 2a1babee
     <Authors>Ivan Paz</Authors>
     <Company>Acontplus S.A.S.</Company>
     <Description>Acontplus.Reports.Application is a .NET library designed to simplify the generation of RDLC (Report Definition Language Client-side) reports. It includes features for creating, exporting, and managing reports using RDLC in your .NET applications.</Description>
